--- conflicted
+++ resolved
@@ -53,7 +53,6 @@
 
 nav:
   - Home: /
-<<<<<<< HEAD
   - Python Client: /zep_client/zep_client.md
   - Memory:
       - API: /zep_client/memory.md
@@ -61,14 +60,4 @@
   - Documents:
       - API: /zep_client/documents.md
       - Models: /zep_client/models_document.md
-  - Exceptions: /zep_client/exceptions.md
-=======
-  - Python Client: zep_client.md
-  - Memory:
-      - API: memory.md
-      - Models: models_memoru.md
-  - Documents:
-      - API: documents.md
-      - Models: models_document.md
-  - Exceptions: exceptions.md
->>>>>>> b4d81d88
+  - Exceptions: /zep_client/exceptions.md