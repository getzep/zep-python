"""
Example of using the Zep Python SDK asynchronously.

This script demonstrates the following functionality:
- Creating a user.
- Creating a session associated with the created user.
- Adding messages to the session.
- Searching the session memory for a specific query.
- Searching the session memory with MMR reranking.
- Searching the session memory with a metadata filter.
- optionally deleting the session.
"""

import asyncio
import os
import uuid

from dotenv import find_dotenv, load_dotenv

from chat_history_shoe_purchase import history

from zep_cloud.client import AsyncZep
from zep_cloud.types import Message, FactRatingInstruction, FactRatingExamples

load_dotenv(
    dotenv_path=find_dotenv()
)  # load environment variables from .env file, if present

API_KEY = os.environ.get("ZEP_API_KEY") or "YOUR_API_KEY"


async def main() -> None:
    client = AsyncZep(
        api_key=API_KEY,
    )

    # Create a user
    user_id = uuid.uuid4().hex  # unique user id. can be any alphanum string
    fact_rating_instruction = """Rate the facts by poignancy. Highly poignant 
    facts have a significant emotional impact or relevance to the user. 
    Facts with low poignancy are minimally relevant or of little emotional
    significance."""
    fact_rating_examples = FactRatingExamples(
        high="The user received news of a family member's serious illness.",
        medium="The user completed a challenging marathon.",
        low="The user bought a new brand of toothpaste.",
    )
    await client.user.add(
        user_id=user_id,
        email="user@example.com",
        first_name="Jane",
        last_name="Smith",
        metadata={"vip": "true"},
    )
    
    # await asyncio.sleep(1)
    print(f"User added: {user_id}")
<<<<<<< HEAD
    return
=======
>>>>>>> 66df59a0
    session_id = uuid.uuid4().hex  # unique session id. can be any alphanum string

    # Create session associated with the above user
    print(f"\n---Creating session: {session_id}")

    await client.memory.add_session(
        session_id=session_id,
        user_id=user_id,
        metadata={"foo": "bar"},
    )
    # await asyncio.sleep(1)
    # Update session metadata
    print(f"\n---Updating session: {session_id}")
    await client.memory.update_session(session_id=session_id, metadata={"bar": "foo"})
    # await asyncio.sleep(3)
    # Get session
    print(f"\n---Getting session: {session_id}")
    session = await client.memory.get_session(session_id)
    print(f"Session details: {session}")
    # await asyncio.sleep(3)

    # Add Memory for session
    print(f"\n---Add Memory for Session: {session_id}")
    for m in history:
        print(f"{m['role']}: {m['content']}")
        await client.memory.add(session_id=session_id, messages=[Message(**m)])
        # await asyncio.sleep(0.5)

    #  Wait for the messages to be processed
    await asyncio.sleep(50)

    # Synthesize a question from most recent messages.
    # Useful for RAG apps. This is faster than using an LLM chain.
    print("\n---Synthesize a question from most recent messages")
    question = await client.memory.synthesize_question(session_id, last_n_messages=3)
    print(f"Question: {question}")

    # Classify the session.
    # Useful for semantic routing, filtering, and many other use cases.
    print("\n---Classify the session")
    classes = [
        "low spender <$50",
        "medium spender >=$50, <$100",
        "high spender >=$100",
        "unknown",
    ]
    classification = await client.memory.classify_session(
        session_id, name="spender_category", classes=classes, persist=True
    )
    print(f"Classification: {classification}")

    # Get Memory for session
    print(f"\n---Get Perpetual Memory for Session: {session_id}")
    memory = await client.memory.get(session_id)
    print(f"Memory: {memory}")
    print("\n---End of Memory")

    print(f"Memory context: {memory.context}")

    # Delete Memory for session
    # Uncomment to run
    # print(f"\n6---deleteMemory for Session: {session_id}")
    # await client.memory.delete(session_id)


if __name__ == "__main__":
    asyncio.run(main())<|MERGE_RESOLUTION|>--- conflicted
+++ resolved
@@ -52,13 +52,9 @@
         last_name="Smith",
         metadata={"vip": "true"},
     )
-    
+
     # await asyncio.sleep(1)
     print(f"User added: {user_id}")
-<<<<<<< HEAD
-    return
-=======
->>>>>>> 66df59a0
     session_id = uuid.uuid4().hex  # unique session id. can be any alphanum string
 
     # Create session associated with the above user
