history = [
    {
        "role": "James",
        "role_type": "user",
        "content": (
            "Hi there, I'm looking for a new pair of shoes. I'm not sure where"
            " to start."
        ),
    },
    {
        "role": "SalesBot",
        "role_type": "assistant",
        "content": (
            "Hello! I'd be happy to help you find the perfect pair of shoes. To"
            " get started, could you tell me what brand you're interested in,"
            " or if you're open to any brand?"
        ),
    },
    {
        "role": "James",
        "role_type": "user",
        "content": "I like Nike and Adidas, but I'm open to other brands too.",
    },
    {
        "role": "SalesBot",
        "role_type": "assistant",
        "content": (
            "That's great! It's important to find the right shoe for your"
            " needs. Could you tell me what you'll be using these shoes for"
            " mainly? For example, are they for running, basketball, or casual"
            " wear?"
        ),
    },
    {
        "role": "James",
        "role_type": "user",
        "content": "I'll be using them for running.",
    },
    {
        "role": "SalesBot",
        "role_type": "assistant",
        "content": (
            "Fantastic! Now, could you please provide me with your shoe size"
            " and foot width? This information will help me narrow down the"
            " options for you."
        ),
    },
    {
        "role": "James",
        "role_type": "user",
        "content": ("I wear a men's size 10, and I'm not sure about the foot width."),
    },
    {
        "role": "SalesBot",
        "role_type": "assistant",
        "content": (
            "Thank you. Based on your size, I'll make sure to suggest shoes"
            " with a wide range of sizes and widths available."
        ),
    },
    {
        "role": "James",
        "role_type": "user",
        "content": (
            "I have a bit of a pronation issue. Do I need to consider that"
            " while choosing shoes?"
        ),
    },
    {
        "role": "SalesBot",
        "role_type": "assistant",
        "content": (
            "Yes, pronation is essential when choosing running shoes. It refers"
            " to the way your foot rolls inward or outward when you walk or"
            " run. For pronation issues, stability or motion control shoes are"
            " usually recommended. I'll make sure to consider this in my"
            " suggestions."
        ),
    },
    {
        "role": "James",
        "role_type": "user",
        "content": "Great, I have a budget of around $120.",
    },
    {
        "role": "SalesBot",
        "role_type": "assistant",
        "content": (
            "Perfect! I'll make sure to find the best running shoes that fit"
            " your preferences, taking into account your brand preferences,"
            " running needs, size, and budget."
        ),
    },
    {
        "role": "SalesBot",
        "role_type": "assistant",
        "content": (
            "I've found a few great options for you. The first one is the"
            " Brooks Ghost 14, which is known for its cushioning and support,"
            " ideal for runners with pronation issues. It's available in your"
            " size, and it's within your budget."
        ),
        "metadata": {"bar": "foo"},
    },
    {
        "role": "James",
        "role_type": "user",
        "content": (
            "I've heard good things about Brooks, but I was kind of hoping to"
            " get a Nike or an Adidas shoe."
        ),
    },
    {
        "role": "SalesBot",
        "role_type": "assistant",
        "content": (
            "I understand. In that case, I'd recommend the Adidas Ultraboost"
            " 21. It's a popular choice among runners for its comfort, energy"
            " return, and stability. Plus, it's on sale at $129.99 today,"
            " almost within your budget."
        ),
    },
    {
        "role": "James",
        "role_type": "user",
        "content": "They're nice looking. Yes, I think I'll go with those.",
    },
<<<<<<< HEAD
    {
        "role": "SalesBot",
        "role_type": "assistant",
        "content": (
            "Excellent choice! To complete the purchase, I'll need you to"
            " provide your credit card information in our secure payment form."
            " This will allow us to process your order and ensure a smooth"
            " delivery."
        ),
    },
=======
>>>>>>> 90174e01
]<|MERGE_RESOLUTION|>--- conflicted
+++ resolved
@@ -125,17 +125,4 @@
         "role_type": "user",
         "content": "They're nice looking. Yes, I think I'll go with those.",
     },
-<<<<<<< HEAD
-    {
-        "role": "SalesBot",
-        "role_type": "assistant",
-        "content": (
-            "Excellent choice! To complete the purchase, I'll need you to"
-            " provide your credit card information in our secure payment form."
-            " This will allow us to process your order and ensure a smooth"
-            " delivery."
-        ),
-    },
-=======
->>>>>>> 90174e01
 ]