--- conflicted
+++ resolved
@@ -1,10 +1,6 @@
 [tool.poetry]
 name = "zep-cloud"
-<<<<<<< HEAD
-version = "1.0.0rc1"
-=======
 version = "1.0.0"
->>>>>>> 5494444a
 description = ""
 readme = "README.md"
 authors = []
